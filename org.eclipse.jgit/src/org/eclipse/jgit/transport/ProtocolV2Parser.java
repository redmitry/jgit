/*
 * Copyright (C) 2018, Google LLC.
 * and other copyright owners as documented in the project's IP log.
 *
 * This program and the accompanying materials are made available
 * under the terms of the Eclipse Distribution License v1.0 which
 * accompanies this distribution, is reproduced below, and is
 * available at http://www.eclipse.org/org/documents/edl-v10.php
 *
 * All rights reserved.
 *
 * Redistribution and use in source and binary forms, with or
 * without modification, are permitted provided that the following
 * conditions are met:
 *
 * - Redistributions of source code must retain the above copyright
 *   notice, this list of conditions and the following disclaimer.
 *
 * - Redistributions in binary form must reproduce the above
 *   copyright notice, this list of conditions and the following
 *   disclaimer in the documentation and/or other materials provided
 *   with the distribution.
 *
 * - Neither the name of the Eclipse Foundation, Inc. nor the
 *   names of its contributors may be used to endorse or promote
 *   products derived from this software without specific prior
 *   written permission.
 *
 * THIS SOFTWARE IS PROVIDED BY THE COPYRIGHT HOLDERS AND
 * CONTRIBUTORS "AS IS" AND ANY EXPRESS OR IMPLIED WARRANTIES,
 * INCLUDING, BUT NOT LIMITED TO, THE IMPLIED WARRANTIES
 * OF MERCHANTABILITY AND FITNESS FOR A PARTICULAR PURPOSE
 * ARE DISCLAIMED. IN NO EVENT SHALL THE COPYRIGHT OWNER OR
 * CONTRIBUTORS BE LIABLE FOR ANY DIRECT, INDIRECT, INCIDENTAL,
 * SPECIAL, EXEMPLARY, OR CONSEQUENTIAL DAMAGES (INCLUDING, BUT
 * NOT LIMITED TO, PROCUREMENT OF SUBSTITUTE GOODS OR SERVICES;
 * LOSS OF USE, DATA, OR PROFITS; OR BUSINESS INTERRUPTION) HOWEVER
 * CAUSED AND ON ANY THEORY OF LIABILITY, WHETHER IN CONTRACT,
 * STRICT LIABILITY, OR TORT (INCLUDING NEGLIGENCE OR OTHERWISE)
 * ARISING IN ANY WAY OUT OF THE USE OF THIS SOFTWARE, EVEN IF
 * ADVISED OF THE POSSIBILITY OF SUCH DAMAGE.
 */
package org.eclipse.jgit.transport;

import static org.eclipse.jgit.transport.GitProtocolConstants.OPTION_DEEPEN_RELATIVE;
import static org.eclipse.jgit.transport.GitProtocolConstants.OPTION_FILTER;
import static org.eclipse.jgit.transport.GitProtocolConstants.OPTION_AGENT;
import static org.eclipse.jgit.transport.GitProtocolConstants.OPTION_INCLUDE_TAG;
import static org.eclipse.jgit.transport.GitProtocolConstants.OPTION_NO_PROGRESS;
import static org.eclipse.jgit.transport.GitProtocolConstants.OPTION_OFS_DELTA;
import static org.eclipse.jgit.transport.GitProtocolConstants.OPTION_SERVER_OPTION;
import static org.eclipse.jgit.transport.GitProtocolConstants.OPTION_SIDE_BAND_64K;
import static org.eclipse.jgit.transport.GitProtocolConstants.OPTION_THIN_PACK;
import static org.eclipse.jgit.transport.GitProtocolConstants.OPTION_WANT_REF;

import java.io.IOException;
import java.text.MessageFormat;
import java.util.ArrayList;
import java.util.List;
import java.util.function.Consumer;

import org.eclipse.jgit.errors.PackProtocolException;
import org.eclipse.jgit.internal.JGitText;
import org.eclipse.jgit.lib.ObjectId;

/**
 * Parse the incoming git protocol lines from the wire and translate them into a
 * Request object.
 *
 * It requires a transferConfig object to know what the server supports (e.g.
 * ref-in-want and/or filters).
 */
final class ProtocolV2Parser {

	private final TransferConfig transferConfig;

	ProtocolV2Parser(TransferConfig transferConfig) {
		this.transferConfig = transferConfig;
	}

	/*
	 * Read lines until DELIM or END, calling the appropiate consumer.
	 *
	 * Returns the last read line (so caller can check if there is more to read
	 * in the line).
	 */
	private static String consumeCapabilities(PacketLineIn pckIn,
			Consumer<String> serverOptionConsumer,
			Consumer<String> agentConsumer) throws IOException {

		String serverOptionPrefix = OPTION_SERVER_OPTION + '=';
		String agentPrefix = OPTION_AGENT + '=';

		String line = pckIn.readString();
		while (line != PacketLineIn.DELIM && line != PacketLineIn.END) {
			if (line.startsWith(serverOptionPrefix)) {
				serverOptionConsumer
						.accept(line.substring(serverOptionPrefix.length()));
			} else if (line.startsWith(agentPrefix)) {
				agentConsumer.accept(line.substring(agentPrefix.length()));
			} else {
				// Unrecognized capability. Ignore it.
			}
			line = pckIn.readString();
		}

		return line;
	}

	/**
	 * Parse the incoming fetch request arguments from the wire. The caller must
	 * be sure that what is comings is a fetch request before coming here.
	 *
	 * @param pckIn
	 *            incoming lines
	 * @return A FetchV2Request populated with information received from the
	 *         wire.
	 * @throws PackProtocolException
	 *             incompatible options, wrong type of arguments or other issues
	 *             where the request breaks the protocol.
	 * @throws IOException
	 *             an IO error prevented reading the incoming message.
	 */
	FetchV2Request parseFetchRequest(PacketLineIn pckIn)
			throws PackProtocolException, IOException {
		FetchV2Request.Builder reqBuilder = FetchV2Request.builder();

		// Packs are always sent multiplexed and using full 64K
		// lengths.
		reqBuilder.addClientCapability(OPTION_SIDE_BAND_64K);

		String line = consumeCapabilities(pckIn,
				serverOption -> reqBuilder.addServerOption(serverOption),
				agent -> reqBuilder.setAgent(agent));

		if (line == PacketLineIn.END) {
			return reqBuilder.build();
		}

		if (line != PacketLineIn.DELIM) {
			throw new PackProtocolException(
					MessageFormat.format(JGitText.get().unexpectedPacketLine,
							line));
		}

		boolean filterReceived = false;
		while ((line = pckIn.readString()) != PacketLineIn.END) {
			if (line.startsWith("want ")) { //$NON-NLS-1$
<<<<<<< HEAD
				reqBuilder.addWantId(ObjectId.fromString(line.substring(5)));
			} else if (transferConfig.isAllowRefInWant()
					&& line.startsWith(OPTION_WANT_REF + " ")) { //$NON-NLS-1$
				String refName = line.substring(OPTION_WANT_REF.length() + 1);
				// TODO(ifrade): This validation should be done after the
				// protocol parsing. It is not a protocol problem asking for an
				// unexisting ref and we wouldn't need the ref database here
				Ref ref = refdb.exactRef(refName);
				if (ref == null) {
					throw new PackProtocolException(MessageFormat
							.format(JGitText.get().invalidRefName, refName));
				}
				ObjectId oid = ref.getObjectId();
				if (oid == null) {
					throw new PackProtocolException(MessageFormat
							.format(JGitText.get().invalidRefName, refName));
				}
				reqBuilder.addWantedRef(refName, oid);
				reqBuilder.addWantId(oid);
=======
				reqBuilder.addWantsId(ObjectId.fromString(line.substring(5)));
			} else if (transferConfig.isAllowRefInWant()
					&& line.startsWith(OPTION_WANT_REF + " ")) { //$NON-NLS-1$
				reqBuilder.addWantedRef(line.substring(OPTION_WANT_REF.length() + 1));
>>>>>>> 53ab1188
			} else if (line.startsWith("have ")) { //$NON-NLS-1$
				reqBuilder.addPeerHas(ObjectId.fromString(line.substring(5)));
			} else if (line.equals("done")) { //$NON-NLS-1$
				reqBuilder.setDoneReceived();
			} else if (line.equals(OPTION_THIN_PACK)) {
				reqBuilder.addClientCapability(OPTION_THIN_PACK);
			} else if (line.equals(OPTION_NO_PROGRESS)) {
				reqBuilder.addClientCapability(OPTION_NO_PROGRESS);
			} else if (line.equals(OPTION_INCLUDE_TAG)) {
				reqBuilder.addClientCapability(OPTION_INCLUDE_TAG);
			} else if (line.equals(OPTION_OFS_DELTA)) {
				reqBuilder.addClientCapability(OPTION_OFS_DELTA);
			} else if (line.startsWith("shallow ")) { //$NON-NLS-1$
				reqBuilder.addClientShallowCommit(
						ObjectId.fromString(line.substring(8)));
			} else if (line.startsWith("deepen ")) { //$NON-NLS-1$
				int parsedDepth = Integer.parseInt(line.substring(7));
				if (parsedDepth <= 0) {
					throw new PackProtocolException(
							MessageFormat.format(JGitText.get().invalidDepth,
									Integer.valueOf(parsedDepth)));
				}
				if (reqBuilder.getDeepenSince() != 0) {
					throw new PackProtocolException(
							JGitText.get().deepenSinceWithDeepen);
				}
				if (reqBuilder.hasDeepenNotRefs()) {
					throw new PackProtocolException(
							JGitText.get().deepenNotWithDeepen);
				}
				reqBuilder.setDepth(parsedDepth);
			} else if (line.startsWith("deepen-not ")) { //$NON-NLS-1$
				reqBuilder.addDeepenNotRef(line.substring(11));
				if (reqBuilder.getDepth() != 0) {
					throw new PackProtocolException(
							JGitText.get().deepenNotWithDeepen);
				}
			} else if (line.equals(OPTION_DEEPEN_RELATIVE)) {
				reqBuilder.addClientCapability(OPTION_DEEPEN_RELATIVE);
			} else if (line.startsWith("deepen-since ")) { //$NON-NLS-1$
				int ts = Integer.parseInt(line.substring(13));
				if (ts <= 0) {
					throw new PackProtocolException(MessageFormat
							.format(JGitText.get().invalidTimestamp, line));
				}
				if (reqBuilder.getDepth() != 0) {
					throw new PackProtocolException(
							JGitText.get().deepenSinceWithDeepen);
				}
				reqBuilder.setDeepenSince(ts);
			} else if (transferConfig.isAllowFilter()
					&& line.startsWith(OPTION_FILTER + ' ')) {
				if (filterReceived) {
					throw new PackProtocolException(
							JGitText.get().tooManyFilters);
				}
				filterReceived = true;
				reqBuilder.setFilterBlobLimit(filterLine(
						line.substring(OPTION_FILTER.length() + 1)));
			} else {
				throw new PackProtocolException(MessageFormat
						.format(JGitText.get().unexpectedPacketLine, line));
			}
		}

		return reqBuilder.build();
	}

	/**
	 * Parse the incoming ls-refs request arguments from the wire. This is meant
	 * for calling immediately after the caller has consumed a "command=ls-refs"
	 * line indicating the beginning of a ls-refs request.
	 *
	 * The incoming PacketLineIn is consumed until an END line, but the caller
	 * is responsible for closing it (if needed)
	 *
	 * @param pckIn
	 *            incoming lines. This method will read until an END line.
	 * @return a LsRefsV2Request object with the data received in the wire.
	 * @throws PackProtocolException
	 *             for inconsistencies in the protocol (e.g. unexpected lines)
	 * @throws IOException
	 *             reporting problems reading the incoming messages from the
	 *             wire
	 */
	LsRefsV2Request parseLsRefsRequest(PacketLineIn pckIn)
			throws PackProtocolException, IOException {
		LsRefsV2Request.Builder builder = LsRefsV2Request.builder();
		List<String> prefixes = new ArrayList<>();

		String line = consumeCapabilities(pckIn,
				serverOption -> builder.addServerOption(serverOption),
				agent -> builder.setAgent(agent));

		if (line == PacketLineIn.END) {
			return builder.build();
		}

		if (line != PacketLineIn.DELIM) {
			throw new PackProtocolException(MessageFormat
					.format(JGitText.get().unexpectedPacketLine, line));
		}

		while ((line = pckIn.readString()) != PacketLineIn.END) {
			if (line.equals("peel")) { //$NON-NLS-1$
				builder.setPeel(true);
			} else if (line.equals("symrefs")) { //$NON-NLS-1$
				builder.setSymrefs(true);
			} else if (line.startsWith("ref-prefix ")) { //$NON-NLS-1$
				prefixes.add(line.substring("ref-prefix ".length())); //$NON-NLS-1$
			} else {
				throw new PackProtocolException(MessageFormat
						.format(JGitText.get().unexpectedPacketLine, line));
			}
		}

		return builder.setRefPrefixes(prefixes).build();
	}

	/*
	 * Process the content of "filter" line from the protocol. It has a shape
	 * like "blob:none" or "blob:limit=N", with limit a positive number.
	 *
	 * @param blobLine
	 *            the content of the "filter" line in the protocol
	 * @return N, the limit, defaulting to 0 if "none"
	 * @throws PackProtocolException
	 *             invalid filter because due to unrecognized format or
	 *             negative/non-numeric filter.
	 */
	static long filterLine(String blobLine) throws PackProtocolException {
		long blobLimit = -1;

		if (blobLine.equals("blob:none")) { //$NON-NLS-1$
			blobLimit = 0;
		} else if (blobLine.startsWith("blob:limit=")) { //$NON-NLS-1$
			try {
				blobLimit = Long
						.parseLong(blobLine.substring("blob:limit=".length())); //$NON-NLS-1$
			} catch (NumberFormatException e) {
				throw new PackProtocolException(MessageFormat
						.format(JGitText.get().invalidFilter, blobLine));
			}
		}
		/*
		 * We must have (1) either "blob:none" or "blob:limit=" set (because we
		 * only support blob size limits for now), and (2) if the latter, then
		 * it must be nonnegative. Throw if (1) or (2) is not met.
		 */
		if (blobLimit < 0) {
			throw new PackProtocolException(
					MessageFormat.format(JGitText.get().invalidFilter, blobLine));
		}

		return blobLimit;
	}

}<|MERGE_RESOLUTION|>--- conflicted
+++ resolved
@@ -146,32 +146,10 @@
 		boolean filterReceived = false;
 		while ((line = pckIn.readString()) != PacketLineIn.END) {
 			if (line.startsWith("want ")) { //$NON-NLS-1$
-<<<<<<< HEAD
 				reqBuilder.addWantId(ObjectId.fromString(line.substring(5)));
 			} else if (transferConfig.isAllowRefInWant()
 					&& line.startsWith(OPTION_WANT_REF + " ")) { //$NON-NLS-1$
-				String refName = line.substring(OPTION_WANT_REF.length() + 1);
-				// TODO(ifrade): This validation should be done after the
-				// protocol parsing. It is not a protocol problem asking for an
-				// unexisting ref and we wouldn't need the ref database here
-				Ref ref = refdb.exactRef(refName);
-				if (ref == null) {
-					throw new PackProtocolException(MessageFormat
-							.format(JGitText.get().invalidRefName, refName));
-				}
-				ObjectId oid = ref.getObjectId();
-				if (oid == null) {
-					throw new PackProtocolException(MessageFormat
-							.format(JGitText.get().invalidRefName, refName));
-				}
-				reqBuilder.addWantedRef(refName, oid);
-				reqBuilder.addWantId(oid);
-=======
-				reqBuilder.addWantsId(ObjectId.fromString(line.substring(5)));
-			} else if (transferConfig.isAllowRefInWant()
-					&& line.startsWith(OPTION_WANT_REF + " ")) { //$NON-NLS-1$
 				reqBuilder.addWantedRef(line.substring(OPTION_WANT_REF.length() + 1));
->>>>>>> 53ab1188
 			} else if (line.startsWith("have ")) { //$NON-NLS-1$
 				reqBuilder.addPeerHas(ObjectId.fromString(line.substring(5)));
 			} else if (line.equals("done")) { //$NON-NLS-1$
