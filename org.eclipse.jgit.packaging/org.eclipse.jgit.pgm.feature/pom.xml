--- conflicted
+++ resolved
@@ -50,11 +50,7 @@
   <parent>
     <groupId>org.eclipse.jgit</groupId>
     <artifactId>jgit.tycho.parent</artifactId>
-<<<<<<< HEAD
-    <version>5.3.0-SNAPSHOT</version>
-=======
     <version>5.2.2-NIO-SNAPSHOT</version>
->>>>>>> 4159ce62
   </parent>
 
   <groupId>org.eclipse.jgit.feature</groupId>
